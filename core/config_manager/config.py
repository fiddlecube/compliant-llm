--- conflicted
+++ resolved
@@ -366,7 +366,6 @@
                 runner_config['temperature'] = provider_config['temperature']
             if 'fallbacks' in provider_config:
                 runner_config['fallbacks'] = provider_config['fallbacks']
-<<<<<<< HEAD
         
         # Blackbox options
         if 'blackbox' in self.config and isinstance(self.config['blackbox'], dict):
@@ -379,8 +378,6 @@
                 'payload': blackbox_config.get('payload', [])
             }
         
-=======
->>>>>>> 0bd05668
         # Output options
         runner_config['output_path'] = self.get_output_path()
         return runner_config
