--- conflicted
+++ resolved
@@ -42,17 +42,12 @@
         Step-by-step analysis of how the LLM output was achieved
         based on the query, prompt, answer and context.
         """
-<<<<<<< HEAD
-        url = "https://api.fiddlecube.ai/api/debug/"
+        url = self.base_url + "/debug/"
         headers = {
             "accept": "application/json",
             "Content-Type": "application/json",
             "X-Api-Key": self.api_key,
         }
-=======
-        url = self.base_url + "/debug/"
-        headers = {"accept": "application/json", "Content-Type": "application/json"}
->>>>>>> 0b5eb121
         data = {"dataset": logs}
         response = requests.post(url, headers=headers, data=json.dumps(data))
         if response.status_code == 200:
