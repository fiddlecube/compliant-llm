--- conflicted
+++ resolved
@@ -69,11 +69,6 @@
 compliant-llm dashboard
 ```
 
-<<<<<<< HEAD
-=======
-This will open the latest report on your browser <http://localhost:8502/report>
-
->>>>>>> 01199ca3
 ### File Structure
 
 - **Reports**: All generated reports are saved to the `reports/` directory by default (excluded from git)
